--- conflicted
+++ resolved
@@ -92,13 +92,13 @@
   /**
    * DataId indexed object containing the data view configurations.
    *
-   * @type {Object<string, ViewConfig[]>}
+   * @type {Object<string, ViewConfig[]>|undefined}
    */
   dataViewConfigs;
   /**
    * Tool name indexed object containing individual tool configurations.
    *
-   * @type {Object<string, ToolConfig>}
+   * @type {Object<string, ToolConfig>|undefined}
    */
   tools;
   /**
@@ -122,9 +122,15 @@
    * @type {string|undefined}
    */
   defaultCharacterSet;
-
-  /**
-   * @param {Object<string, ViewConfig[]>} dataViewConfigs DataId
+  /**
+   * Optional overlay config.
+   *
+   * @type {object|undefined}
+   */
+  overlayConfig;
+
+  /**
+   * @param {Object<string, ViewConfig[]>} [dataViewConfigs] Optional dataId
    *   indexed object containing the data view configurations.
    */
   constructor(dataViewConfigs) {
@@ -438,25 +444,7 @@
   /**
    * Initialise the application.
    *
-<<<<<<< HEAD
-   * @param {object} opt The application option with:
-   * - `dataViewConfigs`: dataId indexed object containing the data view
-   *   configurations in the form of a list of objects containing:
-   *   - divId: the HTML div id
-   *   - orientation: optional 'axial', 'coronal' or 'sagittal' orientation
-   *     string (default undefined keeps the original slice order)
-   * - `binders`: array of layerGroup binders
-   * - `tools`: tool name indexed object containing individual tool
-   *   configurations in the form of a list of objects containing:
-   *   - options: array of tool options
-   * - `viewOnFirstLoadItem`: boolean flag to trigger the first data render
-   *   after the first loaded data or not
-   * - `defaultCharacterSet`: the default chraracter set string used for DICOM
-   *   parsing
-   * - `overlayConfig`: list of tags / properties used as overlay information.
-=======
    * @param {AppOptions} opt The application options
->>>>>>> 0942ab58
    * @example
    * // create the dwv app
    * const app = new dwv.App();
@@ -760,13 +748,8 @@
    * Get the layer group configuration from a data id.
    * Defaults to div id 'layerGroup' if no association object has been set.
    *
-<<<<<<< HEAD
    * @param {string} dataId The data id.
-   * @returns {Array} The list of associated configs.
-=======
-   * @param {number} dataIndex The data index.
    * @returns {ViewConfig[]} The list of associated configs.
->>>>>>> 0942ab58
    */
   #getViewConfigs(dataId) {
     // check options
@@ -1572,53 +1555,21 @@
   }
 
   /**
-<<<<<<< HEAD
    * Add a view layer.
    *
    * @param {string} dataId The data id.
-   * @param {object} dataViewConfig The data view config.
-   */
-  #addViewLayer(dataId, dataViewConfig) {
+   * @param {ViewConfig} viewConfig The data view config.
+   */
+  #addViewLayer(dataId, viewConfig) {
     const data = this.#dataController.get(dataId);
-=======
-   * Initialise the layers.
-   * To be called once the DICOM data has been loaded.
-   *
-   * @param {number} dataIndex The data index.
-   * @param {ViewConfig} viewConfig The view config.
-   */
-  #initialiseBaseLayers(dataIndex, viewConfig) {
-    // add layers
-    this.#addViewLayer(dataIndex, viewConfig);
-
-    // initialise the toolbox
-    if (this.#toolboxController) {
-      this.#toolboxController.init();
-    }
-  }
-
-  /**
-   * Add a view layer.
-   *
-   * @param {number} dataIndex The data index.
-   * @param {ViewConfig} viewConfig The data view config.
-   */
-  #addViewLayer(dataIndex, viewConfig) {
-    const data = this.#dataController.get(dataIndex);
->>>>>>> 0942ab58
     if (!data) {
       throw new Error('Cannot initialise layer with missing data, id: ' +
       dataId);
     }
     const layerGroup = this.#stage.getLayerGroupByDivId(viewConfig.divId);
     if (!layerGroup) {
-<<<<<<< HEAD
       throw new Error('Cannot initialise layer with missing group, id: ' +
-        dataViewConfig.divId);
-=======
-      throw new Error('Cannot initialise layer with group id: ' +
         viewConfig.divId);
->>>>>>> 0942ab58
     }
     const imageGeometry = data.image.getGeometry();
 
@@ -1630,7 +1581,7 @@
     const view = viewFactory.create(data.meta, data.image);
     const viewOrientation = getViewOrientation(
       imageGeometry.getOrientation(),
-      getMatrixFromName(dataViewConfig.orientation)
+      getMatrixFromName(viewConfig.orientation)
     );
     view.setOrientation(viewOrientation);
 
@@ -1653,40 +1604,25 @@
     const isBaseLayer = layerGroup.getNumberOfLayers() === 0;
 
     // colour map
-<<<<<<< HEAD
-    if (typeof dataViewConfig.colourMap !== 'undefined') {
-      view.setColourMap(dataViewConfig.colourMap);
+    if (typeof viewConfig.colourMap !== 'undefined') {
+      view.setColourMap(viewConfig.colourMap);
     } else {
       if (!isBaseLayer) {
         if (data.image.getMeta().Modality === 'PT') {
-          view.setColourMap(lut.hot);
+          view.setColourMap(luts.hot);
         } else {
-          view.setColourMap(lut.rainbow);
+          view.setColourMap(luts.rainbow);
         }
       }
-=======
-    if (typeof viewConfig.colourMap !== 'undefined') {
-      view.setColourMap(viewConfig.colourMap);
->>>>>>> 0942ab58
     }
 
     // opacity
     let opacity = 1;
-<<<<<<< HEAD
-    if (typeof dataViewConfig.opacity !== 'undefined') {
-      opacity = dataViewConfig.opacity;
+    if (typeof viewConfig.opacity !== 'undefined') {
+      opacity = viewConfig.opacity;
     } else {
       if (!isBaseLayer) {
         opacity = 0.5;
-=======
-    // do we have more than one layer
-    // (the layer has not been added to the layer group yet)
-    if (!isBaseLayer) {
-      opacity = 0.5;
-      // set color map if non was provided
-      if (typeof viewConfig.colourMap === 'undefined') {
-        view.setColourMap(luts.rainbow);
->>>>>>> 0942ab58
       }
     }
 
@@ -1738,47 +1674,24 @@
     // major orientation axis
     const major = imageGeometry.getOrientation().getThirdColMajorDirection();
 
-<<<<<<< HEAD
     // flip
     let flipOffsetX = false;
     let flipOffsetY = false;
     let flipScaleZ = false;
-    if (typeof dataViewConfig.orientation !== 'undefined') {
-=======
-    // view layer offset (done before scale)
-    viewLayer.setOffset(layerGroup.getOffset());
-    // extra flip offset for oriented views...
     if (typeof viewConfig.orientation !== 'undefined') {
->>>>>>> 0942ab58
       if (major === 2) {
         // scale flip Z for oriented views...
         flipScaleZ = true;
         // flip offset Y for axial aquired data
-<<<<<<< HEAD
-        if (dataViewConfig.orientation !== 'axial') {
+        if (viewConfig.orientation !== 'axial') {
           flipOffsetY = true;
-=======
-        if (viewConfig.orientation !== 'axial') {
-          viewLayer.addFlipOffsetY();
-          if (typeof drawLayer !== 'undefined') {
-            drawLayer.addFlipOffsetY();
-          }
->>>>>>> 0942ab58
         }
       } else if (major === 0) {
         // scale flip Z for oriented views...
         flipScaleZ = true;
         // flip offset X for sagittal aquired data
-<<<<<<< HEAD
-        if (dataViewConfig.orientation !== 'sagittal') {
+        if (viewConfig.orientation !== 'sagittal') {
           flipOffsetX = true;
-=======
-        if (viewConfig.orientation !== 'sagittal') {
-          viewLayer.addFlipOffsetX();
-          if (typeof drawLayer !== 'undefined') {
-            drawLayer.addFlipOffsetX();
-          }
->>>>>>> 0942ab58
         }
       }
     } else {
@@ -1787,38 +1700,11 @@
         flipScaleZ = true;
       }
     }
-<<<<<<< HEAD
     // apply
     if (flipOffsetX) {
       viewLayer.addFlipOffsetX();
       if (typeof drawLayer !== 'undefined') {
         drawLayer.addFlipOffsetX();
-=======
-
-    // view layer scale
-    // only flip scale for base layers
-    if (isBaseLayer) {
-      if (typeof viewConfig.orientation !== 'undefined') {
-        if (major === 0 || major === 2) {
-          // scale flip Z for oriented views...
-          layerGroup.flipScaleZ();
-        } else {
-          viewLayer.setScale(layerGroup.getScale());
-          if (typeof drawLayer !== 'undefined') {
-            drawLayer.setScale(layerGroup.getScale());
-          }
-        }
-      } else {
-        if (major === 0) {
-          // scale flip Z for sagittal and undefined target orientation
-          layerGroup.flipScaleZ();
-        } else {
-          viewLayer.setScale(layerGroup.getScale());
-          if (typeof drawLayer !== 'undefined') {
-            drawLayer.setScale(layerGroup.getScale());
-          }
-        }
->>>>>>> 0942ab58
       }
     }
     if (flipOffsetY) {

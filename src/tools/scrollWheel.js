import {getLayerDetailsFromEvent} from '../gui/layerGroup';

// doc imports
/* eslint-disable no-unused-vars */
import {App} from '../app/application';
/* eslint-enable no-unused-vars */

/**
 * Get a normalised spin speed in the Y direction to try to support
 * trackpads (small and large deltaY) and mouse wheel (large deltaY).
 * Should return 1 or -1 for a single mouse wheel tick.
 *
 * @param {object} event The wheel event.
 * @returns {number} The normalised spin Y.
 */
function getSpinY(event) {
  // (notes of 03/2024)

  // firefox seems to change the value of deltaY
  // if you ask for deltaMode before (?????)

  // deltaY (for a single mouse wheel tick):
  // - chrome: [linux] 120, [mac]: 4
  // - firefox: [linux] 132, [mac]: 16

  // wheelDelta (for a single mouse wheel tick):
  // - chrome: [linux] 120, [mac]: 240
  // - firefox: [linux] 120, [mac]: 48

  // -> using wheelDelta for mouse wheel detection as
  //    it is consistently larger than trackpad scroll

  // wheelDeltaY and deltaY do not go in the same direction,
  // using -deltaY so that they do...

  if (typeof event.wheelDeltaY === 'undefined') {
    //logger.warn('No wheel delta, scroll could be tricky...);
    return -event.deltaY;
  } else {
    const threshold = 45;
    if (event.wheelDeltaY > threshold) {
      return 1;
    } else if (event.wheelDeltaY < -threshold) {
      return -1;
    } else {
      return -event.deltaY / 60;
    }
  }
}

/**
 * Class to sum wheel events and know if that sum
 * corresponds to a 'tick'.
 */
class ScrollSum {
  /**
   * The scroll sum.
   *
   * @type {number}
   */
  #sum = 0;

  /**
   * Get the scroll sum.
   *
   * @returns {number} The scroll sum.
   */
  getSum() {
    return this.#sum;
  }

  /**
   * Add scroll.
   *
   * @param {object} event The wheel event.
   */
  add(event) {
    this.#sum += getSpinY(event);
  }

  /**
   * Clear the scroll sum.
   */
  clear() {
    this.#sum = 0;
  }

  /**
   * Does the accumulated scroll correspond to a 'tick'.
   *
   * @returns {boolean} True if the sum corresponds to a 'tick'.
   */
  isTick() {
    return Math.abs(this.#sum) >= 1;
  }
}

/**
 * Scroll wheel class: provides a wheel event handler
 *   that scroll the corresponding data.
 */
export class ScrollWheel {
  /**
   * Associated app.
   *
   * @type {App}
   */
  #app;

  /**
   * Accumulated scroll.
   *
   * @type {ScrollSum}
   */
  #scrollSum = new ScrollSum();

  /**
   * @param {App} app The associated application.
   */
  constructor(app) {
    this.#app = app;
  }

  /**
   * Handle mouse wheel event.
   *
   * @param {WheelEvent} event The mouse wheel event.
   */
  wheel(event) {
    this.#scrollSum.add(event);
    const up = this.#scrollSum.getSum() >= 0;

    // exit if no tick
    if (!this.#scrollSum.isTick()) {
      return;
    } else {
      this.#scrollSum.clear();
    }

    // prevent default page scroll
    event.preventDefault();
<<<<<<< HEAD

    const up = event.deltaY < 0 ? true : false;
=======
>>>>>>> 41bc37a6

    const layerDetails = getLayerDetailsFromEvent(event);
    const layerGroup = this.#app.getLayerGroupByDivId(layerDetails.groupDivId);
    const viewController =
      layerGroup.getActiveViewLayer().getViewController();
    let newPosition;
    if (layerGroup.canScroll()) {
      if (up) {
        newPosition = viewController.getIncrementScrollPosition();
      } else {
        newPosition = viewController.getDecrementScrollPosition();
      }
    } else if (layerGroup.moreThanOne(3)) {
      if (up) {
        newPosition = viewController.getIncrementPosition(3);
      } else {
        newPosition = viewController.getDecrementPosition(3);
      }
    }

    // set all layers if at least one can be set
    if (typeof newPosition !== 'undefined' &&
      layerGroup.isPositionInBounds(newPosition)) {
      viewController.setCurrentPosition(newPosition);
    }
  }

} // ScrollWheel class<|MERGE_RESOLUTION|>--- conflicted
+++ resolved
@@ -139,11 +139,9 @@
 
     // prevent default page scroll
     event.preventDefault();
-<<<<<<< HEAD
 
-    const up = event.deltaY < 0 ? true : false;
-=======
->>>>>>> 41bc37a6
+    // prevent default page scroll
+    event.preventDefault();
 
     const layerDetails = getLayerDetailsFromEvent(event);
     const layerGroup = this.#app.getLayerGroupByDivId(layerDetails.groupDivId);

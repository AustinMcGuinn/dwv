// namespaces
var dwv = dwv || {};
/** @namespace */
dwv.dicom = dwv.dicom || {};

/**
 * Get the version of the library.
 *
 * @returns {string} The version of the library.
 */
dwv.getVersion = function () {
<<<<<<< HEAD
  return '0.28.2';
=======
  return '0.29.0';
>>>>>>> 511f0c1d
};

/**
 * Clean string: trim and remove ending.
 *
 * @param {string} inputStr The string to clean.
 * @returns {string} The cleaned string.
 */
dwv.dicom.cleanString = function (inputStr) {
  var res = inputStr;
  if (inputStr) {
    // trim spaces
    res = inputStr.trim();
    // get rid of ending zero-width space (u200B)
    if (res[res.length - 1] === String.fromCharCode('u200B')) {
      res = res.substring(0, res.length - 1);
    }
  }
  return res;
};

/**
 * Is the tag group a private tag group ?
 * see: http://dicom.nema.org/medical/dicom/2015a/output/html/part05.html#sect_7.8
 *
 * @param {string} group The group string as '0x####'
 * @returns {boolean} True if the tag group is private,
 *   ie if its group is an odd number.
 */
dwv.dicom.isPrivateGroup = function (group) {
  var groupNumber = parseInt(group.substr(2, 6), 10);
  return (groupNumber % 2) === 1;
};

/**
 * Is the Native endianness Little Endian.
 *
 * @type {boolean}
 */
dwv.dicom.isNativeLittleEndian = function () {
  return new Int8Array(new Int16Array([1]).buffer)[0] > 0;
};

/**
 * Get the utfLabel (used by the TextDecoder) from a character set term
 * References:
 * - DICOM [Value Encoding]{@link http://dicom.nema.org/dicom/2013/output/chtml/part05/chapter_6.html}
 * - DICOM [Specific Character Set]{@link http://dicom.nema.org/dicom/2013/output/chtml/part03/sect_C.12.html#sect_C.12.1.1.2}
 * - [TextDecoder#Parameters]{@link https://developer.mozilla.org/en-US/docs/Web/API/TextDecoder/TextDecoder#Parameters}
 *
 * @param {string} charSetTerm The DICOM character set.
 * @returns {string} The corresponding UTF label.
 */
dwv.dicom.getUtfLabel = function (charSetTerm) {
  var label = 'utf-8';
  if (charSetTerm === 'ISO_IR 100') {
    label = 'iso-8859-1';
  } else if (charSetTerm === 'ISO_IR 101') {
    label = 'iso-8859-2';
  } else if (charSetTerm === 'ISO_IR 109') {
    label = 'iso-8859-3';
  } else if (charSetTerm === 'ISO_IR 110') {
    label = 'iso-8859-4';
  } else if (charSetTerm === 'ISO_IR 144') {
    label = 'iso-8859-5';
  } else if (charSetTerm === 'ISO_IR 127') {
    label = 'iso-8859-6';
  } else if (charSetTerm === 'ISO_IR 126') {
    label = 'iso-8859-7';
  } else if (charSetTerm === 'ISO_IR 138') {
    label = 'iso-8859-8';
  } else if (charSetTerm === 'ISO_IR 148') {
    label = 'iso-8859-9';
  } else if (charSetTerm === 'ISO_IR 13') {
    label = 'shift-jis';
  } else if (charSetTerm === 'ISO_IR 166') {
    label = 'iso-8859-11';
  } else if (charSetTerm === 'ISO 2022 IR 87') {
    label = 'iso-2022-jp';
  } else if (charSetTerm === 'ISO 2022 IR 149') {
    // not supported by TextDecoder when it says it should...
    //label = "iso-2022-kr";
  } else if (charSetTerm === 'ISO 2022 IR 58') {
    // not supported by TextDecoder...
    //label = "iso-2022-cn";
  } else if (charSetTerm === 'ISO_IR 192') {
    label = 'utf-8';
  } else if (charSetTerm === 'GB18030') {
    label = 'gb18030';
  } else if (charSetTerm === 'GB2312') {
    label = 'gb2312';
  } else if (charSetTerm === 'GBK') {
    label = 'chinese';
  }
  return label;
};

/**
 * Data reader.
 *
 * @class
 * @param {Array} buffer The input array buffer.
 * @param {boolean} isLittleEndian Flag to tell if the data is little
 *   or big endian.
 */
dwv.dicom.DataReader = function (buffer, isLittleEndian) {
  // Set endian flag if not defined.
  if (typeof isLittleEndian === 'undefined') {
    isLittleEndian = true;
  }

  // Default text decoder
  var defaultTextDecoder = {};
  defaultTextDecoder.decode = function (buffer) {
    var result = '';
    for (var i = 0, leni = buffer.length; i < leni; ++i) {
      result += String.fromCharCode(buffer[i]);
    }
    return result;
  };
  // Text decoder
  var textDecoder = defaultTextDecoder;
  if (typeof window.TextDecoder !== 'undefined') {
    textDecoder = new TextDecoder('iso-8859-1');
  }

  /**
   * Set the utfLabel used to construct the TextDecoder.
   *
   * @param {string} label The encoding label.
   */
  this.setUtfLabel = function (label) {
    if (typeof window.TextDecoder !== 'undefined') {
      textDecoder = new TextDecoder(label);
    }
  };

  /**
   * Is the Native endianness Little Endian.
   *
   * @private
   * @type {boolean}
   */
  var isNativeLittleEndian = dwv.dicom.isNativeLittleEndian();

  /**
   * Flag to know if the TypedArray data needs flipping.
   *
   * @private
   * @type {boolean}
   */
  var needFlip = (isLittleEndian !== isNativeLittleEndian);

  /**
   * The main data view.
   *
   * @private
   * @type {DataView}
   */
  var view = new DataView(buffer);

  /**
   * Flip an array's endianness.
   * Inspired from [DataStream.js]{@link https://github.com/kig/DataStream.js}.
   *
   * @param {object} array The array to flip (modified).
   */
  this.flipArrayEndianness = function (array) {
    var blen = array.byteLength;
    var u8 = new Uint8Array(array.buffer, array.byteOffset, blen);
    var bpel = array.BYTES_PER_ELEMENT;
    var tmp;
    for (var i = 0; i < blen; i += bpel) {
      for (var j = i + bpel - 1, k = i; j > k; j--, k++) {
        tmp = u8[k];
        u8[k] = u8[j];
        u8[j] = tmp;
      }
    }
  };

  /**
   * Read Uint16 (2 bytes) data.
   *
   * @param {number} byteOffset The offset to start reading from.
   * @returns {number} The read data.
   */
  this.readUint16 = function (byteOffset) {
    return view.getUint16(byteOffset, isLittleEndian);
  };
  /**
   * Read Uint32 (4 bytes) data.
   *
   * @param {number} byteOffset The offset to start reading from.
   * @returns {number} The read data.
   */
  this.readUint32 = function (byteOffset) {
    return view.getUint32(byteOffset, isLittleEndian);
  };
  /**
   * Read Int32 (4 bytes) data.
   *
   * @param {number} byteOffset The offset to start reading from.
   * @returns {number} The read data.
   */
  this.readInt32 = function (byteOffset) {
    return view.getInt32(byteOffset, isLittleEndian);
  };
  /**
   * Read binary (0/1) array.
   *
   * @param {number} byteOffset The offset to start reading from.
   * @param {number} size The size of the array.
   * @returns {Array} The read data.
   */
  this.readBinaryArray = function (byteOffset, size) {
    // input
    var bitArray = new Uint8Array(buffer, byteOffset, size);
    // result
    var byteArrayLength = 8 * bitArray.length;
    var data = new Uint8Array(byteArrayLength);
    var bitNumber = 0;
    var bitIndex = 0;
    for (var i = 0; i < byteArrayLength; ++i) {
      bitNumber = i % 8;
      bitIndex = Math.floor(i / 8);
      // see https://stackoverflow.com/questions/4854207/get-a-specific-bit-from-byte/4854257
      data[i] = 255 * ((bitArray[bitIndex] & (1 << bitNumber)) !== 0);
    }
    return data;
  };
  /**
   * Read Uint8 array.
   *
   * @param {number} byteOffset The offset to start reading from.
   * @param {number} size The size of the array.
   * @returns {Array} The read data.
   */
  this.readUint8Array = function (byteOffset, size) {
    return new Uint8Array(buffer, byteOffset, size);
  };
  /**
   * Read Int8 array.
   *
   * @param {number} byteOffset The offset to start reading from.
   * @param {number} size The size of the array.
   * @returns {Array} The read data.
   */
  this.readInt8Array = function (byteOffset, size) {
    return new Int8Array(buffer, byteOffset, size);
  };
  /**
   * Read Uint16 array.
   *
   * @param {number} byteOffset The offset to start reading from.
   * @param {number} size The size of the array.
   * @returns {Array} The read data.
   */
  this.readUint16Array = function (byteOffset, size) {
    var arraySize = size / Uint16Array.BYTES_PER_ELEMENT;
    var data = null;
    // byteOffset should be a multiple of Uint16Array.BYTES_PER_ELEMENT (=2)
    if ((byteOffset % Uint16Array.BYTES_PER_ELEMENT) === 0) {
      data = new Uint16Array(buffer, byteOffset, arraySize);
      if (needFlip) {
        this.flipArrayEndianness(data);
      }
    } else {
      data = new Uint16Array(arraySize);
      for (var i = 0; i < arraySize; ++i) {
        data[i] = view.getUint16((byteOffset +
                    Uint16Array.BYTES_PER_ELEMENT * i),
        isLittleEndian);
      }
    }
    return data;
  };
  /**
   * Read Int16 array.
   *
   * @param {number} byteOffset The offset to start reading from.
   * @param {number} size The size of the array.
   * @returns {Array} The read data.
   */
  this.readInt16Array = function (byteOffset, size) {
    var arraySize = size / Int16Array.BYTES_PER_ELEMENT;
    var data = null;
    // byteOffset should be a multiple of Int16Array.BYTES_PER_ELEMENT (=2)
    if ((byteOffset % Int16Array.BYTES_PER_ELEMENT) === 0) {
      data = new Int16Array(buffer, byteOffset, arraySize);
      if (needFlip) {
        this.flipArrayEndianness(data);
      }
    } else {
      data = new Int16Array(arraySize);
      for (var i = 0; i < arraySize; ++i) {
        data[i] = view.getInt16((byteOffset +
                    Int16Array.BYTES_PER_ELEMENT * i),
        isLittleEndian);
      }
    }
    return data;
  };
  /**
   * Read Uint32 array.
   *
   * @param {number} byteOffset The offset to start reading from.
   * @param {number} size The size of the array.
   * @returns {Array} The read data.
   */
  this.readUint32Array = function (byteOffset, size) {
    var arraySize = size / Uint32Array.BYTES_PER_ELEMENT;
    var data = null;
    // byteOffset should be a multiple of Uint32Array.BYTES_PER_ELEMENT (=4)
    if ((byteOffset % Uint32Array.BYTES_PER_ELEMENT) === 0) {
      data = new Uint32Array(buffer, byteOffset, arraySize);
      if (needFlip) {
        this.flipArrayEndianness(data);
      }
    } else {
      data = new Uint32Array(arraySize);
      for (var i = 0; i < arraySize; ++i) {
        data[i] = view.getUint32((byteOffset +
                    Uint32Array.BYTES_PER_ELEMENT * i),
        isLittleEndian);
      }
    }
    return data;
  };
  /**
   * Read Int32 array.
   *
   * @param {number} byteOffset The offset to start reading from.
   * @param {number} size The size of the array.
   * @returns {Array} The read data.
   */
  this.readInt32Array = function (byteOffset, size) {
    var arraySize = size / Int32Array.BYTES_PER_ELEMENT;
    var data = null;
    // byteOffset should be a multiple of Int32Array.BYTES_PER_ELEMENT (=4)
    if ((byteOffset % Int32Array.BYTES_PER_ELEMENT) === 0) {
      data = new Int32Array(buffer, byteOffset, arraySize);
      if (needFlip) {
        this.flipArrayEndianness(data);
      }
    } else {
      data = new Int32Array(arraySize);
      for (var i = 0; i < arraySize; ++i) {
        data[i] = view.getInt32((byteOffset +
                    Int32Array.BYTES_PER_ELEMENT * i),
        isLittleEndian);
      }
    }
    return data;
  };
  /**
   * Read Float32 array.
   *
   * @param {number} byteOffset The offset to start reading from.
   * @param {number} size The size of the array.
   * @returns {Array} The read data.
   */
  this.readFloat32Array = function (byteOffset, size) {
    var arraySize = size / Float32Array.BYTES_PER_ELEMENT;
    var data = null;
    // byteOffset should be a multiple of Float32Array.BYTES_PER_ELEMENT (=4)
    if ((byteOffset % Float32Array.BYTES_PER_ELEMENT) === 0) {
      data = new Float32Array(buffer, byteOffset, arraySize);
      if (needFlip) {
        this.flipArrayEndianness(data);
      }
    } else {
      data = new Float32Array(arraySize);
      for (var i = 0; i < arraySize; ++i) {
        data[i] = view.getFloat32((byteOffset +
                    Float32Array.BYTES_PER_ELEMENT * i),
        isLittleEndian);
      }
    }
    return data;
  };
  /**
   * Read Float64 array.
   *
   * @param {number} byteOffset The offset to start reading from.
   * @param {number} size The size of the array.
   * @returns {Array} The read data.
   */
  this.readFloat64Array = function (byteOffset, size) {
    var arraySize = size / Float64Array.BYTES_PER_ELEMENT;
    var data = null;
    // byteOffset should be a multiple of Float64Array.BYTES_PER_ELEMENT (=8)
    if ((byteOffset % Float64Array.BYTES_PER_ELEMENT) === 0) {
      data = new Float64Array(buffer, byteOffset, arraySize);
      if (needFlip) {
        this.flipArrayEndianness(data);
      }
    } else {
      data = new Float64Array(arraySize);
      for (var i = 0; i < arraySize; ++i) {
        data[i] = view.getFloat64((byteOffset +
                    Float64Array.BYTES_PER_ELEMENT * i),
        isLittleEndian);
      }
    }
    return data;
  };
  /**
   * Read data as an hexadecimal string.
   *
   * @param {number} byteOffset The offset to start reading from.
   * @returns {Array} The read data.
   */
  this.readHex = function (byteOffset) {
    // read and convert to hex string
    var str = this.readUint16(byteOffset).toString(16);
    // return padded
    return '0x0000'.substr(0, 6 - str.length) + str.toUpperCase();
  };

  /**
   * Read data as a string.
   *
   * @param {number} byteOffset The offset to start reading from.
   * @param {number} nChars The number of characters to read.
   * @returns {string} The read data.
   */
  this.readString = function (byteOffset, nChars) {
    var data = this.readUint8Array(byteOffset, nChars);
    return defaultTextDecoder.decode(data);
  };

  /**
   * Read data as a 'special' string, decoding it if the
   *   TextDecoder is available.
   *
   * @param {number} byteOffset The offset to start reading from.
   * @param {number} nChars The number of characters to read.
   * @returns {string} The read data.
   */
  this.readSpecialString = function (byteOffset, nChars) {
    var data = this.readUint8Array(byteOffset, nChars);
    return textDecoder.decode(data);
  };

};

/**
 * Get the group-element pair from a tag string name.
 *
 * @param {string} tagName The tag string name.
 * @returns {object} group-element pair.
 */
dwv.dicom.getGroupElementFromName = function (tagName) {
  var group = null;
  var element = null;
  var dict = dwv.dicom.dictionary;
  var keys0 = Object.keys(dict);
  var keys1 = null;
  // label for nested loop break
  outLabel:
  // search through dictionary
  for (var k0 = 0, lenK0 = keys0.length; k0 < lenK0; ++k0) {
    group = keys0[k0];
    keys1 = Object.keys(dict[group]);
    for (var k1 = 0, lenK1 = keys1.length; k1 < lenK1; ++k1) {
      element = keys1[k1];
      if (dict[group][element][2] === tagName) {
        break outLabel;
      }
    }
  }
  return {group: group, element: element};
};

/**
 * Immutable tag.
 *
 * @class
 * @param {string} group The tag group.
 * @param {string} element The tag element.
 */
dwv.dicom.Tag = function (group, element) {
  /**
   * Get the tag group.
   *
   * @returns {string} The tag group.
   */
  this.getGroup = function () {
    return group;
  };
  /**
   * Get the tag element.
   *
   * @returns {string} The tag element.
   */
  this.getElement = function () {
    return element;
  };
}; // Tag class

/**
 * Check for Tag equality.
 *
 * @param {object} rhs The other tag to compare to.
 * @returns {boolean} True if both tags are equal.
 */
dwv.dicom.Tag.prototype.equals = function (rhs) {
  return rhs !== null &&
        this.getGroup() === rhs.getGroup() &&
        this.getElement() === rhs.getElement();
};

/**
 * Check for Tag equality.
 *
 * @param {object} rhs The other tag to compare to provided as a simple object.
 * @returns {boolean} True if both tags are equal.
 */
dwv.dicom.Tag.prototype.equals2 = function (rhs) {
  if (rhs === null ||
        typeof rhs.group === 'undefined' ||
        typeof rhs.element === 'undefined') {
    return false;
  }
  return this.equals(new dwv.dicom.Tag(rhs.group, rhs.element));
};

// Get the FileMetaInformationGroupLength Tag.
dwv.dicom.getFileMetaInformationGroupLengthTag = function () {
  return new dwv.dicom.Tag('0x0002', '0x0000');
};
// Get the Item Tag.
dwv.dicom.getItemTag = function () {
  return new dwv.dicom.Tag('0xFFFE', '0xE000');
};
// Get the ItemDelimitationItem Tag.
dwv.dicom.getItemDelimitationItemTag = function () {
  return new dwv.dicom.Tag('0xFFFE', '0xE00D');
};
// Get the SequenceDelimitationItem Tag.
dwv.dicom.getSequenceDelimitationItemTag = function () {
  return new dwv.dicom.Tag('0xFFFE', '0xE0DD');
};
// Get the PixelData Tag.
dwv.dicom.getPixelDataTag = function () {
  return new dwv.dicom.Tag('0x7FE0', '0x0010');
};

/**
 * Get the group-element key used to store DICOM elements.
 *
 * @param {number} group The DICOM group.
 * @param {number} element The DICOM element.
 * @returns {string} The key.
 */
dwv.dicom.getGroupElementKey = function (group, element) {
  return 'x' + group.substr(2, 6) + element.substr(2, 6);
};

/**
 * Split a group-element key used to store DICOM elements.
 *
 * @param {string} key The key in form "x00280102.
 * @returns {object} The DICOM group and element.
 */
dwv.dicom.splitGroupElementKey = function (key) {
  return {group: key.substr(1, 4), element: key.substr(5, 8)};
};

/**
 * Get patient orientation label in the reverse direction.
 *
 * @param {string} ori Patient Orientation value.
 * @returns {string} Reverse Orientation Label.
 */
dwv.dicom.getReverseOrientation = function (ori) {
  if (!ori) {
    return null;
  }
  // reverse labels
  var rlabels = {
    L: 'R',
    R: 'L',
    A: 'P',
    P: 'A',
    H: 'F',
    F: 'H'
  };

  var rori = '';
  for (var n = 0; n < ori.length; n++) {
    var o = ori.substr(n, 1);
    var r = rlabels[o];
    if (r) {
      rori += r;
    }
  }
  // return
  return rori;
};

/**
 * Tell if a given syntax is an implicit one (element with no VR).
 *
 * @param {string} syntax The transfer syntax to test.
 * @returns {boolean} True if an implicit syntax.
 */
dwv.dicom.isImplicitTransferSyntax = function (syntax) {
  return syntax === '1.2.840.10008.1.2';
};

/**
 * Tell if a given syntax is a big endian syntax.
 *
 * @param {string} syntax The transfer syntax to test.
 * @returns {boolean} True if a big endian syntax.
 */
dwv.dicom.isBigEndianTransferSyntax = function (syntax) {
  return syntax === '1.2.840.10008.1.2.2';
};

/**
 * Tell if a given syntax is a JPEG baseline one.
 *
 * @param {string} syntax The transfer syntax to test.
 * @returns {boolean} True if a jpeg baseline syntax.
 */
dwv.dicom.isJpegBaselineTransferSyntax = function (syntax) {
  return syntax === '1.2.840.10008.1.2.4.50' ||
        syntax === '1.2.840.10008.1.2.4.51';
};

/**
 * Tell if a given syntax is a retired JPEG one.
 *
 * @param {string} syntax The transfer syntax to test.
 * @returns {boolean} True if a retired jpeg syntax.
 */
dwv.dicom.isJpegRetiredTransferSyntax = function (syntax) {
  return (syntax.match(/1.2.840.10008.1.2.4.5/) !== null &&
        !dwv.dicom.isJpegBaselineTransferSyntax() &&
        !dwv.dicom.isJpegLosslessTransferSyntax()) ||
        syntax.match(/1.2.840.10008.1.2.4.6/) !== null;
};

/**
 * Tell if a given syntax is a JPEG Lossless one.
 *
 * @param {string} syntax The transfer syntax to test.
 * @returns {boolean} True if a jpeg lossless syntax.
 */
dwv.dicom.isJpegLosslessTransferSyntax = function (syntax) {
  return syntax === '1.2.840.10008.1.2.4.57' ||
        syntax === '1.2.840.10008.1.2.4.70';
};

/**
 * Tell if a given syntax is a JPEG-LS one.
 *
 * @param {string} syntax The transfer syntax to test.
 * @returns {boolean} True if a jpeg-ls syntax.
 */
dwv.dicom.isJpeglsTransferSyntax = function (syntax) {
  return syntax.match(/1.2.840.10008.1.2.4.8/) !== null;
};

/**
 * Tell if a given syntax is a JPEG 2000 one.
 *
 * @param {string} syntax The transfer syntax to test.
 * @returns {boolean} True if a jpeg 2000 syntax.
 */
dwv.dicom.isJpeg2000TransferSyntax = function (syntax) {
  return syntax.match(/1.2.840.10008.1.2.4.9/) !== null;
};

/**
 * Tell if a given syntax is a RLE (Run-length encoding) one.
 *
 * @param {string} syntax The transfer syntax to test.
 * @returns {boolean} True if a RLE syntax.
 */
dwv.dicom.isRleTransferSyntax = function (syntax) {
  return syntax.match(/1.2.840.10008.1.2.5/) !== null;
};

/**
 * Tell if a given syntax needs decompression.
 *
 * @param {string} syntax The transfer syntax to test.
 * @returns {string} The name of the decompression algorithm.
 */
dwv.dicom.getSyntaxDecompressionName = function (syntax) {
  var algo = null;
  if (dwv.dicom.isJpeg2000TransferSyntax(syntax)) {
    algo = 'jpeg2000';
  } else if (dwv.dicom.isJpegBaselineTransferSyntax(syntax)) {
    algo = 'jpeg-baseline';
  } else if (dwv.dicom.isJpegLosslessTransferSyntax(syntax)) {
    algo = 'jpeg-lossless';
  } else if (dwv.dicom.isRleTransferSyntax(syntax)) {
    algo = 'rle';
  }
  return algo;
};

/**
 * Tell if a given syntax is supported for reading.
 *
 * @param {string} syntax The transfer syntax to test.
 * @returns {boolean} True if a supported syntax.
 */
dwv.dicom.isReadSupportedTransferSyntax = function (syntax) {

  // Unsupported:
  // "1.2.840.10008.1.2.1.99": Deflated Explicit VR - Little Endian
  // "1.2.840.10008.1.2.4.100": MPEG2 Image Compression
  // dwv.dicom.isJpegRetiredTransferSyntax(syntax): non supported JPEG
  // dwv.dicom.isJpeglsTransferSyntax(syntax): JPEG-LS

  return (syntax === '1.2.840.10008.1.2' || // Implicit VR - Little Endian
        syntax === '1.2.840.10008.1.2.1' || // Explicit VR - Little Endian
        syntax === '1.2.840.10008.1.2.2' || // Explicit VR - Big Endian
        dwv.dicom.isJpegBaselineTransferSyntax(syntax) || // JPEG baseline
        dwv.dicom.isJpegLosslessTransferSyntax(syntax) || // JPEG Lossless
        dwv.dicom.isJpeg2000TransferSyntax(syntax) || // JPEG 2000
        dwv.dicom.isRleTransferSyntax(syntax)); // RLE
};

/**
 * Get the transfer syntax name.
 * Reference: [UID Values]{@link http://dicom.nema.org/dicom/2013/output/chtml/part06/chapter_A.html}.
 *
 * @param {string} syntax The transfer syntax.
 * @returns {string} The name of the transfer syntax.
 */
dwv.dicom.getTransferSyntaxName = function (syntax) {
  var name = 'Unknown';
  if (syntax === '1.2.840.10008.1.2') {
    // Implicit VR - Little Endian
    name = 'Little Endian Implicit';
  } else if (syntax === '1.2.840.10008.1.2.1') {
    // Explicit VR - Little Endian
    name = 'Little Endian Explicit';
  } else if (syntax === '1.2.840.10008.1.2.1.99') {
    // Deflated Explicit VR - Little Endian
    name = 'Little Endian Deflated Explicit';
  } else if (syntax === '1.2.840.10008.1.2.2') {
    // Explicit VR - Big Endian
    name = 'Big Endian Explicit';
  } else if (dwv.dicom.isJpegBaselineTransferSyntax(syntax)) {
    // JPEG baseline
    if (syntax === '1.2.840.10008.1.2.4.50') {
      name = 'JPEG Baseline';
    } else { // *.51
      name = 'JPEG Extended, Process 2+4';
    }
  } else if (dwv.dicom.isJpegLosslessTransferSyntax(syntax)) {
    // JPEG Lossless
    if (syntax === '1.2.840.10008.1.2.4.57') {
      name = 'JPEG Lossless, Nonhierarchical (Processes 14)';
    } else { // *.70
      name = 'JPEG Lossless, Non-hierarchical, 1st Order Prediction';
    }
  } else if (dwv.dicom.isJpegRetiredTransferSyntax(syntax)) {
    // Retired JPEG
    name = 'Retired JPEG';
  } else if (dwv.dicom.isJpeglsTransferSyntax(syntax)) {
    // JPEG-LS
    name = 'JPEG-LS';
  } else if (dwv.dicom.isJpeg2000TransferSyntax(syntax)) {
    // JPEG 2000
    if (syntax === '1.2.840.10008.1.2.4.91') {
      name = 'JPEG 2000 (Lossless or Lossy)';
    } else { // *.90
      name = 'JPEG 2000 (Lossless only)';
    }
  } else if (syntax === '1.2.840.10008.1.2.4.100') {
    // MPEG2 Image Compression
    name = 'MPEG2';
  } else if (dwv.dicom.isRleTransferSyntax(syntax)) {
    // RLE (lossless)
    name = 'RLE';
  }
  // return
  return name;
};

/**
 * Get the appropriate TypedArray in function of arguments.
 *
 * @param {number} bitsAllocated The number of bites used to store
 *   the data: [8, 16, 32].
 * @param {number} pixelRepresentation The pixel representation,
 *   0:unsigned;1:signed.
 * @param {dwv.image.Size} size The size of the new array.
 * @returns {Array} The good typed array.
 */
dwv.dicom.getTypedArray = function (bitsAllocated, pixelRepresentation, size) {
  var res = null;
  if (bitsAllocated === 8) {
    if (pixelRepresentation === 0) {
      res = new Uint8Array(size);
    } else {
      res = new Int8Array(size);
    }
  } else if (bitsAllocated === 16) {
    if (pixelRepresentation === 0) {
      res = new Uint16Array(size);
    } else {
      res = new Int16Array(size);
    }
  } else if (bitsAllocated === 32) {
    if (pixelRepresentation === 0) {
      res = new Uint32Array(size);
    } else {
      res = new Int32Array(size);
    }
  }
  return res;
};

/**
 * Does this Value Representation (VR) have a 32bit Value Length (VL).
 * Ref: [Data Element explicit]{@link http://dicom.nema.org/dicom/2013/output/chtml/part05/chapter_7.html#table_7.1-1}.
 *
 * @param {string} vr The data Value Representation (VR).
 * @returns {boolean} True if this VR has a 32-bit VL.
 */
dwv.dicom.is32bitVLVR = function (vr) {
  // added locally used 'ox'
  return (vr === 'OB' ||
    vr === 'OW' ||
    vr === 'OF' ||
    vr === 'ox' ||
    vr === 'UT' ||
    vr === 'SQ' ||
    vr === 'UN');
};

/**
 * Does this tag have a VR.
 * Basically the Item, ItemDelimitationItem and SequenceDelimitationItem tags.
 *
 * @param {string} group The tag group.
 * @param {string} element The tag element.
 * @returns {boolean} True if this tar has a VR.
 */
dwv.dicom.isTagWithVR = function (group, element) {
  return !(group === '0xFFFE' &&
    (element === '0xE000' || element === '0xE00D' || element === '0xE0DD')
  );
};


/**
 * Get the number of bytes occupied by a data element prefix,
 *   i.e. without its value.
 *
 * @param {string} vr The Value Representation of the element.
 * @param {boolean} isImplicit Does the data use implicit VR?
 * @returns {number} The size of the element prefix.
 * WARNING: this is valid for tags with a VR, if not sure use
 *   the 'isTagWithVR' function first.
 * Reference:
 * - [Data Element explicit]{@link http://dicom.nema.org/dicom/2013/output/chtml/part05/chapter_7.html#table_7.1-1},
 * - [Data Element implicit]{@link http://dicom.nema.org/dicom/2013/output/chtml/part05/sect_7.5.html#table_7.5-1}.
 *
 * | Tag | VR  | VL | Value |
 * | 4   | 2   | 2  | X     | -> regular explicit: 8 + X
 * | 4   | 2+2 | 4  | X     | -> 32bit VL: 12 + X
 *
 * | Tag | VL | Value |
 * | 4   | 4  | X     | -> implicit (32bit VL): 8 + X
 *
 * | Tag | Len | Value |
 * | 4   | 4   | X     | -> item: 8 + X
 */
dwv.dicom.getDataElementPrefixByteSize = function (vr, isImplicit) {
  return isImplicit ? 8 : dwv.dicom.is32bitVLVR(vr) ? 12 : 8;
};

/**
 * DicomParser class.
 *
 * @class
 */
dwv.dicom.DicomParser = function () {
  /**
   * The list of DICOM elements.
   *
   * @type {Array}
   */
  this.dicomElements = {};

  /**
   * Default character set (optional).
   *
   * @private
   * @type {string}
   */
  var defaultCharacterSet;
  /**
   * Get the default character set.
   *
   * @returns {string} The default character set.
   */
  this.getDefaultCharacterSet = function () {
    return defaultCharacterSet;
  };
  /**
   * Set the default character set.
   * param {String} The character set.
   *
   * @param {string} characterSet The input character set.
   */
  this.setDefaultCharacterSet = function (characterSet) {
    defaultCharacterSet = characterSet;
  };
};

/**
 * Get the raw DICOM data elements.
 *
 * @returns {object} The raw DICOM elements.
 */
dwv.dicom.DicomParser.prototype.getRawDicomElements = function () {
  return this.dicomElements;
};

/**
 * Get the DICOM data elements.
 *
 * @returns {object} The DICOM elements.
 */
dwv.dicom.DicomParser.prototype.getDicomElements = function () {
  return new dwv.dicom.DicomElementsWrapper(this.dicomElements);
};

/**
 * Read a DICOM tag.
 *
 * @param {object} reader The raw data reader.
 * @param {number} offset The offset where to start to read.
 * @returns {object} An object containing the tags 'group',
 *   'element' and 'name'.
 */
dwv.dicom.DicomParser.prototype.readTag = function (reader, offset) {
  // group
  var group = reader.readHex(offset);
  offset += Uint16Array.BYTES_PER_ELEMENT;
  // element
  var element = reader.readHex(offset);
  offset += Uint16Array.BYTES_PER_ELEMENT;
  // name
  var name = dwv.dicom.getGroupElementKey(group, element);
  // return
  return {
    group: group,
    element: element,
    name: name,
    endOffset: offset
  };
};

/**
 * Read an item data element.
 *
 * @param {object} reader The raw data reader.
 * @param {number} offset The offset where to start to read.
 * @param {boolean} implicit Is the DICOM VR implicit?
 * @returns {object} The item data as a list of data elements.
 */
dwv.dicom.DicomParser.prototype.readItemDataElement = function (
  reader, offset, implicit) {
  var itemData = {};

  // read the first item
  var item = this.readDataElement(reader, offset, implicit);
  offset = item.endOffset;

  // exit if it is a sequence delimitation item
  var isSeqDelim = (item.tag.name === 'xFFFEE0DD');
  if (isSeqDelim) {
    return {data: itemData,
      endOffset: item.endOffset,
      isSeqDelim: isSeqDelim};
  }

  // store it
  itemData[item.tag.name] = item;

  if (item.vl !== 'u/l') {
    // explicit VR items
    // not empty
    if (item.vl !== 0) {
      // read until the end offset
      var endOffset = offset;
      offset -= item.vl;
      while (offset < endOffset) {
        item = this.readDataElement(reader, offset, implicit);
        offset = item.endOffset;
        itemData[item.tag.name] = item;
      }
    }
  } else {
    // implicit VR items
    // read until the item delimitation item
    var isItemDelim = false;
    while (!isItemDelim) {
      item = this.readDataElement(reader, offset, implicit);
      offset = item.endOffset;
      isItemDelim = (item.tag.name === 'xFFFEE00D');
      if (!isItemDelim) {
        itemData[item.tag.name] = item;
      }
    }
  }

  return {
    data: itemData,
    endOffset: offset,
    isSeqDelim: false
  };
};

/**
 * Read the pixel item data element.
 * Ref: [Single frame fragments]{@link http://dicom.nema.org/dicom/2013/output/chtml/part05/sect_A.4.html#table_A.4-1}.
 *
 * @param {object} reader The raw data reader.
 * @param {number} offset The offset where to start to read.
 * @param {boolean} implicit Is the DICOM VR implicit?
 * @returns {Array} The item data as an array of data elements.
 */
dwv.dicom.DicomParser.prototype.readPixelItemDataElement = function (
  reader, offset, implicit) {
  var itemData = [];

  // first item: basic offset table
  var item = this.readDataElement(reader, offset, implicit);
  var offsetTableVl = item.vl;
  offset = item.endOffset;

  // read until the sequence delimitation item
  var isSeqDelim = false;
  while (!isSeqDelim) {
    item = this.readDataElement(reader, offset, implicit);
    offset = item.endOffset;
    isSeqDelim = (item.tag.name === 'xFFFEE0DD');
    if (!isSeqDelim) {
      itemData.push(item.value);
    }
  }

  return {
    data: itemData,
    endOffset: offset,
    offsetTableVl: offsetTableVl
  };
};

/**
 * Read a DICOM data element.
 * Reference: [DICOM VRs]{@link http://dicom.nema.org/dicom/2013/output/chtml/part05/sect_6.2.html#table_6.2-1}.
 *
 * @param {object} reader The raw data reader.
 * @param {number} offset The offset where to start to read.
 * @param {boolean} implicit Is the DICOM VR implicit?
 * @returns {object} An object containing the element
 *   'tag', 'vl', 'vr', 'data' and 'endOffset'.
 */
dwv.dicom.DicomParser.prototype.readDataElement = function (
  reader, offset, implicit) {
  // Tag: group, element
  var tag = this.readTag(reader, offset);
  offset = tag.endOffset;

  // Value Representation (VR)
  var vr = null;
  var is32bitVLVR = false;
  if (dwv.dicom.isTagWithVR(tag.group, tag.element)) {
    // implicit VR
    if (implicit) {
      vr = 'UN';
      var dict = dwv.dicom.dictionary;
      if (typeof dict[tag.group] !== 'undefined' &&
                    typeof dict[tag.group][tag.element] !== 'undefined') {
        vr = dwv.dicom.dictionary[tag.group][tag.element][0];
      }
      is32bitVLVR = true;
    } else {
      vr = reader.readString(offset, 2);
      offset += 2 * Uint8Array.BYTES_PER_ELEMENT;
      is32bitVLVR = dwv.dicom.is32bitVLVR(vr);
      // reserved 2 bytes
      if (is32bitVLVR) {
        offset += 2 * Uint8Array.BYTES_PER_ELEMENT;
      }
    }
  } else {
    vr = 'UN';
    is32bitVLVR = true;
  }

  // Value Length (VL)
  var vl = 0;
  if (is32bitVLVR) {
    vl = reader.readUint32(offset);
    offset += Uint32Array.BYTES_PER_ELEMENT;
  } else {
    vl = reader.readUint16(offset);
    offset += Uint16Array.BYTES_PER_ELEMENT;
  }

  // check the value of VL
  var vlString = vl;
  if (vl === 0xffffffff) {
    vlString = 'u/l';
    vl = 0;
  }

  // treat private tag with unknown VR and zero VL as a sequence (see #799)
  if (dwv.dicom.isPrivateGroup(tag.group) && vr === 'UN' && vl === 0) {
    vr = 'SQ';
  }

  var startOffset = offset;

  // data
  var data = null;
  var isPixelData = (tag.name === 'x7FE00010');
  // pixel data sequence (implicit)
  if (isPixelData && vlString === 'u/l') {
    var pixItemData = this.readPixelItemDataElement(reader, offset, implicit);
    offset = pixItemData.endOffset;
    startOffset += pixItemData.offsetTableVl;
    data = pixItemData.data;
  } else if (isPixelData &&
    (vr === 'OB' || vr === 'OW' || vr === 'OF' || vr === 'ox')) {
    // BitsAllocated
    var bitsAllocated = 16;
    if (typeof this.dicomElements.x00280100 !== 'undefined') {
      bitsAllocated = this.dicomElements.x00280100.value[0];
    } else {
      dwv.logger.warn('Reading DICOM pixel data with default bitsAllocated.');
    }
    if (bitsAllocated === 8 && vr === 'OW') {
      dwv.logger.warn(
        'Reading DICOM pixel data with vr=OW' +
        ' and bitsAllocated=8 (should be 16).'
      );
    }
    if (bitsAllocated === 16 && vr === 'OB') {
      dwv.logger.warn(
        'Reading DICOM pixel data with vr=OB' +
        ' and bitsAllocated=16 (should be 8).'
      );
    }
    // PixelRepresentation 0->unsigned, 1->signed
    var pixelRepresentation = 0;
    if (typeof this.dicomElements.x00280103 !== 'undefined') {
      pixelRepresentation = this.dicomElements.x00280103.value[0];
    } else {
      dwv.logger.warn(
        'Reading DICOM pixel data with default pixelRepresentation.'
      );
    }
    // read
    if (bitsAllocated === 1) {
      data = reader.readBinaryArray(offset, vl);
    } else if (bitsAllocated === 8) {
      if (pixelRepresentation === 0) {
        data = reader.readUint8Array(offset, vl);
      } else {
        data = reader.readInt8Array(offset, vl);
      }
    } else if (bitsAllocated === 16) {
      if (pixelRepresentation === 0) {
        data = reader.readUint16Array(offset, vl);
      } else {
        data = reader.readInt16Array(offset, vl);
      }
    } else if (bitsAllocated === 32) {
      if (pixelRepresentation === 0) {
        data = reader.readUint32Array(offset, vl);
      } else {
        data = reader.readInt32Array(offset, vl);
      }
    } else if (bitsAllocated === 64) {
      if (pixelRepresentation === 0) {
        data = reader.readUint64Array(offset, vl);
      } else {
        data = reader.readInt64Array(offset, vl);
      }
    } else {
      throw new Error('Unsupported bits allocated: ' + bitsAllocated);
    }
    offset += vl;
  } else if (vr === 'OB') {
    data = reader.readUint8Array(offset, vl);
    offset += vl;
  } else if (vr === 'OW') {
    data = reader.readUint16Array(offset, vl);
    offset += vl;
  } else if (vr === 'OF') {
    data = reader.readUint32Array(offset, vl);
    offset += vl;
  } else if (vr === 'OD') {
    data = reader.readUint64Array(offset, vl);
    offset += vl;
  } else if (vr === 'US') {
    data = reader.readUint16Array(offset, vl);
    offset += vl;
  } else if (vr === 'UL') {
    data = reader.readUint32Array(offset, vl);
    offset += vl;
  } else if (vr === 'SS') {
    data = reader.readInt16Array(offset, vl);
    offset += vl;
  } else if (vr === 'SL') {
    data = reader.readInt32Array(offset, vl);
    offset += vl;
  } else if (vr === 'FL') {
    data = reader.readFloat32Array(offset, vl);
    offset += vl;
  } else if (vr === 'FD') {
    data = reader.readFloat64Array(offset, vl);
    offset += vl;
  } else if (vr === 'xs') {
    // PixelRepresentation 0->unsigned, 1->signed
    var pixelRep = 0;
    if (typeof this.dicomElements.x00280103 !== 'undefined') {
      pixelRep = this.dicomElements.x00280103.value[0];
    } else {
      dwv.logger.warn(
        'Reading DICOM pixel data with default pixelRepresentation.');
    }
    // read
    if (pixelRep === 0) {
      data = reader.readUint16Array(offset, vl);
    } else {
      data = reader.readInt16Array(offset, vl);
    }
    offset += vl;
  } else if (vr === 'AT') {
    // attribute
    var raw = reader.readUint16Array(offset, vl);
    offset += vl;
    data = [];
    for (var i = 0, leni = raw.length; i < leni; i += 2) {
      var stri = raw[i].toString(16);
      var stri1 = raw[i + 1].toString(16);
      var str = '(';
      str += '0000'.substr(0, 4 - stri.length) + stri.toUpperCase();
      str += ',';
      str += '0000'.substr(0, 4 - stri1.length) + stri1.toUpperCase();
      str += ')';
      data.push(str);
    }
  } else if (vr === 'UN') {
    // not available
    data = reader.readUint8Array(offset, vl);
    offset += vl;
  } else if (vr === 'SQ') {
    // sequence
    data = [];
    var itemData;
    // explicit VR sequence
    if (vlString !== 'u/l') {
      // not empty
      if (vl !== 0) {
        var sqEndOffset = offset + vl;
        while (offset < sqEndOffset) {
          itemData = this.readItemDataElement(reader, offset, implicit);
          data.push(itemData.data);
          offset = itemData.endOffset;
        }
      }
    } else {
      // implicit VR sequence
      // read until the sequence delimitation item
      var isSeqDelim = false;
      while (!isSeqDelim) {
        itemData = this.readItemDataElement(reader, offset, implicit);
        isSeqDelim = itemData.isSeqDelim;
        offset = itemData.endOffset;
        // do not store the delimitation item
        if (!isSeqDelim) {
          data.push(itemData.data);
        }
      }
    }
  } else {
    // raw
    if (vr === 'SH' || vr === 'LO' || vr === 'ST' ||
            vr === 'PN' || vr === 'LT' || vr === 'UT') {
      data = reader.readSpecialString(offset, vl);
    } else {
      data = reader.readString(offset, vl);
    }
    offset += vl;
    data = data.split('\\');
  }

  // return
  return {
    tag: tag,
    vr: vr,
    vl: vlString,
    value: data,
    startOffset: startOffset,
    endOffset: offset
  };
};

/**
 * Parse the complete DICOM file (given as input to the class).
 * Fills in the member object 'dicomElements'.
 *
 * @param {object} buffer The input array buffer.
 */
dwv.dicom.DicomParser.prototype.parse = function (buffer) {
  var offset = 0;
  var implicit = false;
  var syntax = '';
  var dataElement = null;
  // default readers
  var metaReader = new dwv.dicom.DataReader(buffer);
  var dataReader = new dwv.dicom.DataReader(buffer);

  // 128 -> 132: magic word
  offset = 128;
  var magicword = metaReader.readString(offset, 4);
  offset += 4 * Uint8Array.BYTES_PER_ELEMENT;
  if (magicword === 'DICM') {
    // 0x0002, 0x0000: FileMetaInformationGroupLength
    dataElement = this.readDataElement(metaReader, offset, false);
    offset = dataElement.endOffset;
    // store the data element
    this.dicomElements[dataElement.tag.name] = dataElement;
    // get meta length
    var metaLength = parseInt(dataElement.value[0], 10);

    // meta elements
    var metaEnd = offset + metaLength;
    while (offset < metaEnd) {
      // get the data element
      dataElement = this.readDataElement(metaReader, offset, false);
      offset = dataElement.endOffset;
      // store the data element
      this.dicomElements[dataElement.tag.name] = dataElement;
    }
  } else {
    // no metadata: attempt to detect transfer syntax
    // see https://github.com/ivmartel/dwv/issues/188
    //   (Allow to load DICOM with no DICM preamble) for more details
    var oEightGroupBigEndian = '0x0800';
    var oEightGroupLittleEndian = '0x0008';
    // read first element
    dataElement = this.readDataElement(dataReader, 0, implicit);
    // check that group is 0x0008
    if ((dataElement.tag.group !== oEightGroupBigEndian) &&
            (dataElement.tag.group !== oEightGroupLittleEndian)) {
      throw new Error(
        'Not a valid DICOM file (no magic DICM word found' +
          'and first element not in 0x0008 group)'
      );
    }
    // reasonable assumption: 2 uppercase characters => explicit vr
    var vr0 = dataElement.vr.charCodeAt(0);
    var vr1 = dataElement.vr.charCodeAt(1);
    implicit = (vr0 >= 65 && vr0 <= 90 && vr1 >= 65 && vr1 <= 90)
      ? false : true;
    // guess transfer syntax
    if (dataElement.tag.group === oEightGroupLittleEndian) {
      if (implicit) {
        // ImplicitVRLittleEndian
        syntax = '1.2.840.10008.1.2';
      } else {
        // ExplicitVRLittleEndian
        syntax = '1.2.840.10008.1.2.1';
      }
    } else {
      if (implicit) {
        // ImplicitVRBigEndian: impossible
        throw new Error(
          'Not a valid DICOM file (no magic DICM word found' +
          'and implicit VR big endian detected)'
        );
      } else {
        // ExplicitVRBigEndian
        syntax = '1.2.840.10008.1.2.2';
      }
    }
    // set transfer syntax data element
    dataElement.tag.group = '0x0002';
    dataElement.tag.element = '0x0010';
    dataElement.tag.name = 'x00020010';
    dataElement.tag.endOffset = 4;
    dataElement.vr = 'UI';
    dataElement.value = [syntax + ' ']; // even length
    dataElement.vl = dataElement.value[0].length;
    dataElement.endOffset = dataElement.startOffset + dataElement.vl;
    // store it
    this.dicomElements[dataElement.tag.name] = dataElement;

    // reset offset
    offset = 0;
  }

  // check the TransferSyntaxUID (has to be there!)
  if (typeof this.dicomElements.x00020010 === 'undefined') {
    throw new Error('Not a valid DICOM file (no TransferSyntaxUID found)');
  }
  syntax = dwv.dicom.cleanString(this.dicomElements.x00020010.value[0]);

  // check support
  if (!dwv.dicom.isReadSupportedTransferSyntax(syntax)) {
    throw new Error('Unsupported DICOM transfer syntax: \'' + syntax +
            '\' (' + dwv.dicom.getTransferSyntaxName(syntax) + ')');
  }

  // Implicit VR
  if (dwv.dicom.isImplicitTransferSyntax(syntax)) {
    implicit = true;
  }

  // Big Endian
  if (dwv.dicom.isBigEndianTransferSyntax(syntax)) {
    dataReader = new dwv.dicom.DataReader(buffer, false);
  }

  // default character set
  if (typeof this.getDefaultCharacterSet() !== 'undefined') {
    dataReader.setUtfLabel(this.getDefaultCharacterSet());
  }

  // DICOM data elements
  while (offset < buffer.byteLength) {
    // get the data element
    dataElement = this.readDataElement(dataReader, offset, implicit);
    // check character set
    if (dataElement.tag.name === 'x00080005') {
      var charSetTerm;
      if (dataElement.value.length === 1) {
        charSetTerm = dwv.dicom.cleanString(dataElement.value[0]);
      } else {
        charSetTerm = dwv.dicom.cleanString(dataElement.value[1]);
        dwv.logger.warn('Unsupported character set with code extensions: \'' +
          charSetTerm + '\'.');
      }
      dataReader.setUtfLabel(dwv.dicom.getUtfLabel(charSetTerm));
    }
    // increment offset
    offset = dataElement.endOffset;
    // store the data element
    if (typeof this.dicomElements[dataElement.tag.name] === 'undefined') {
      this.dicomElements[dataElement.tag.name] = dataElement;
    } else {
      dwv.logger.warn('Not saving duplicate tag: ' + dataElement.tag.name);
    }
  }

  // safety check...
  if (buffer.byteLength !== offset) {
    dwv.logger.warn('Did not reach the end of the buffer: ' +
      offset + ' != ' + buffer.byteLength);
  }

  // pixel buffer
  if (typeof this.dicomElements.x7FE00010 !== 'undefined') {

    var numberOfFrames = 1;
    if (typeof this.dicomElements.x00280008 !== 'undefined') {
      numberOfFrames = dwv.dicom.cleanString(
        this.dicomElements.x00280008.value[0]);
    }

    if (this.dicomElements.x7FE00010.vl !== 'u/l') {
      // compressed should be encapsulated...
      if (dwv.dicom.isJpeg2000TransferSyntax(syntax) ||
                dwv.dicom.isJpegBaselineTransferSyntax(syntax) ||
                dwv.dicom.isJpegLosslessTransferSyntax(syntax)) {
        dwv.logger.warn('Compressed but no items...');
      }

      // calculate the slice size
      var pixData = this.dicomElements.x7FE00010.value;
      if (pixData && typeof pixData !== 'undefined' &&
                pixData.length !== 0) {
        if (typeof this.dicomElements.x00280010 === 'undefined') {
          throw new Error('Missing image number of rows.');
        }
        if (typeof this.dicomElements.x00280011 === 'undefined') {
          throw new Error('Missing image number of columns.');
        }
        if (typeof this.dicomElements.x00280002 === 'undefined') {
          throw new Error('Missing image samples per pixel.');
        }
        var columns = this.dicomElements.x00280011.value[0];
        var rows = this.dicomElements.x00280010.value[0];
        var samplesPerPixel = this.dicomElements.x00280002.value[0];
        var sliceSize = columns * rows * samplesPerPixel;
        // slice data in an array of frames
        var newPixData = [];
        var frameOffset = 0;
        for (var g = 0; g < numberOfFrames; ++g) {
          newPixData[g] = pixData.slice(frameOffset, frameOffset + sliceSize);
          frameOffset += sliceSize;
        }
        // store as pixel data
        this.dicomElements.x7FE00010.value = newPixData;
      } else {
        dwv.logger.info('Empty pixel data.');
      }
    } else {
      // handle fragmented pixel buffer
      // Reference: http://dicom.nema.org/dicom/2013/output/chtml/part05/sect_8.2.html
      // (third note, "Depending on the transfer syntax...")
      var pixItems = this.dicomElements.x7FE00010.value;
      if (pixItems.length > 1 && pixItems.length > numberOfFrames) {

        // concatenate pixel data items
        // concat does not work on typed arrays
        //this.pixelBuffer = this.pixelBuffer.concat( dataElement.data );
        // manual concat...
        var nItemPerFrame = pixItems.length / numberOfFrames;
        var newPixItems = [];
        var index = 0;
        for (var f = 0; f < numberOfFrames; ++f) {
          index = f * nItemPerFrame;
          // calculate the size of a frame
          var size = 0;
          for (var i = 0; i < nItemPerFrame; ++i) {
            size += pixItems[index + i].length;
          }
          // create new buffer
          var newBuffer = new pixItems[0].constructor(size);
          // fill new buffer
          var fragOffset = 0;
          for (var j = 0; j < nItemPerFrame; ++j) {
            newBuffer.set(pixItems[index + j], fragOffset);
            fragOffset += pixItems[index + j].length;
          }
          newPixItems[f] = newBuffer;
        }
        // store as pixel data
        this.dicomElements.x7FE00010.value = newPixItems;
      }
    }
  }
};<|MERGE_RESOLUTION|>--- conflicted
+++ resolved
@@ -9,11 +9,7 @@
  * @returns {string} The version of the library.
  */
 dwv.getVersion = function () {
-<<<<<<< HEAD
-  return '0.28.2';
-=======
   return '0.29.0';
->>>>>>> 511f0c1d
 };
 
 /**

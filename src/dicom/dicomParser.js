--- conflicted
+++ resolved
@@ -18,15 +18,9 @@
  *
  * @returns {string} The version of the library.
  */
-<<<<<<< HEAD
-dwv.getVersion = function () {
-  return '0.31.0';
-};
-=======
 export function getDwvVersion() {
   return '0.32.0';
 }
->>>>>>> e5fe53da
 
 /**
  * Check that an input buffer includes the DICOM prefix 'DICM'

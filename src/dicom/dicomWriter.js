--- conflicted
+++ resolved
@@ -460,20 +460,7 @@
       } else if (vrType === 'Float64') {
         byteOffset = writer.writeFloat64Array(byteOffset, value);
       } else if (vrType === 'string') {
-<<<<<<< HEAD
         byteOffset = writer.writeUint8Array(byteOffset, value);
-=======
-        // join if array
-        if (Array.isArray(value)) {
-          value = value.join('\\');
-        }
-        // write
-        if (dwv.dicom.charSetString.includes(element.vr)) {
-          byteOffset = writer.writeSpecialString(byteOffset, value);
-        } else {
-          byteOffset = writer.writeString(byteOffset, value);
-        }
->>>>>>> 436aed44
       } else {
         throw Error('Unknown VR type: ' + vrType);
       }
@@ -499,11 +486,7 @@
     var diff = byteOffset - startOffset;
     if (diff !== element.vl) {
       dwv.logger.warn('Offset difference and VL are not equal: ' +
-<<<<<<< HEAD
-        diff + ' != ' + vl + ', vr:' + vr + ', val:' + value);
-=======
         diff + ' != ' + element.vl + ', vr:' + element.vr);
->>>>>>> 436aed44
     }
   }
 

{
  "name": "dwv",
  "version": "0.28.0-beta",
  "description": "DICOM Web Viewer.",
  "keywords": [
    "DICOM",
    "medical",
    "imaging"
  ],
  "license": "GPL-3.0",
  "author": "ivmartel <ivmartel@gmail.com>",
  "homepage": "https://ivmartel.github.io/dwv/",
  "repository": {
    "type": "git",
    "url": "git://github.com/ivmartel/dwv.git"
  },
  "main": "dist/dwv.min.js",
  "dependencies": {
<<<<<<< HEAD
    "i18next": "~19.7.0",
    "i18next-browser-languagedetector": "~6.0.1",
=======
    "i18next": "~19.8.3",
    "i18next-browser-languagedetector": "~4.3.1",
>>>>>>> 15c27792
    "i18next-xhr-backend": "~3.2.2",
    "jszip": "~3.5.0",
    "konva": "~4.2.2",
    "magic-wand-tool": "~1.1.7"
  },
  "devDependencies": {
    "docdash": "~1.2.0",
    "grunt": "~1.3.0",
    "grunt-cli": "~1.3.2",
    "grunt-contrib-concat": "~1.0.1",
    "grunt-contrib-copy": "~1.0.0",
    "grunt-contrib-jshint": "~2.1.0",
    "grunt-contrib-uglify": "~5.0.0",
    "grunt-contrib-watch": "~1.1.0",
    "grunt-coveralls": "~2.0.0",
    "grunt-jsdoc": "~2.4.0",
    "grunt-karma": "~4.0.0",
    "http-server": "^0.12.3",
    "karma": "~4.4.1",
    "karma-chrome-launcher": "~3.1.0",
    "karma-coverage": "^2.0.2",
    "karma-qunit": "~4.1.1",
    "qunit": "~2.12.0"
  },
  "scripts": {
    "lint": "grunt lint",
    "test": "grunt test",
    "test-ci": "grunt test-ci",
    "build": "grunt build",
    "doc": "grunt doc",
    "dev": "grunt dev"
  }
}<|MERGE_RESOLUTION|>--- conflicted
+++ resolved
@@ -16,13 +16,8 @@
   },
   "main": "dist/dwv.min.js",
   "dependencies": {
-<<<<<<< HEAD
-    "i18next": "~19.7.0",
+    "i18next": "~19.8.3",
     "i18next-browser-languagedetector": "~6.0.1",
-=======
-    "i18next": "~19.8.3",
-    "i18next-browser-languagedetector": "~4.3.1",
->>>>>>> 15c27792
     "i18next-xhr-backend": "~3.2.2",
     "jszip": "~3.5.0",
     "konva": "~4.2.2",
